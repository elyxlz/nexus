import re
import sys
import time
import typing as tp

from termcolor import colored

from nexus.cli import api_client, config, setup, utils
from nexus.cli.config import IntegrationType, NotificationType
from nexus.cli.constants import (
    ATTACH_LOG_TAIL_LINES,
<<<<<<< HEAD
=======
    COMMAND_TRUNCATE_DEFAULT,
>>>>>>> 9785f3b0
    COMMAND_TRUNCATE_QUEUE,
    COMMAND_TRUNCATE_SHORT,
    COMPLETED_JOB_LOG_TAIL_LINES,
    HISTORY_MAX_DISPLAY,
    JOB_INIT_MAX_ATTEMPTS,
    PING_THRESHOLD_GOOD,
    PING_THRESHOLD_WARNING,
    QUEUE_PREVIEW_COUNT,
    STATUS_COMPLETED,
    STATUS_FAILED,
<<<<<<< HEAD
    STATUS_ICONS,
=======
>>>>>>> 9785f3b0
    STATUS_KILLED,
    STATUS_QUEUED,
    STATUS_RUNNING,
    TERMINAL_STATUSES,
)


def _build_job_info(job: dict, **extras) -> dict:
    base_info = {
        "id": job["id"],
        "command": job.get("command", ""),
        "user": job.get("user", ""),
    }
    return {**base_info, **extras}


<<<<<<< HEAD
def _validate_notifications(
    notifications: list[NotificationType], env_vars: dict[str, str]
) -> list[NotificationType] | None:
=======
def _validate_notifications(notifications: list[NotificationType], env_vars: dict[str, str]) -> list[NotificationType]:
>>>>>>> 9785f3b0
    invalid = [n for n in notifications if any(env_vars.get(v) is None for v in config.REQUIRED_ENV_VARS.get(n, []))]
    if invalid:
        print(colored("\nWarning: Some notification types are missing required configuration:", "yellow"))
        for notification_type in invalid:
            print(f"  {colored('•', 'yellow')} {notification_type}")
        if not utils.ask_yes_no("Continue with remaining notification types?"):
            utils.print_cancellation()
<<<<<<< HEAD
            return None
=======
            return []
>>>>>>> 9785f3b0
        return [n for n in notifications if n not in invalid]
    return notifications


def _load_and_merge_env() -> dict[str, str]:
    global_env = setup.load_current_env()
    local_env = setup.load_local_env()
    env_vars, conflicts = setup.merge_env_with_conflicts(global_env, local_env)
    if local_env:
        print(colored(f"\nLoaded {len(local_env)} variable(s) from local .env file", "cyan"))
    if conflicts:
        print(colored(f"\nLocal .env overriding {len(conflicts)} global variable(s):", "yellow"))
        for key in conflicts.keys():
            print(f"  {colored('•', 'yellow')} {key}")
    return env_vars


def _format_job_details(info: dict, truncate_length: int = COMMAND_TRUNCATE_SHORT) -> str:
    job_details = [f"Job {colored(info['id'], 'magenta')}"]

    if info.get("gpu_idx") is not None:
        job_details.insert(0, f"GPU {info['gpu_idx']}")

    if info.get("command"):
        job_details.append(f"Command: {utils.truncate_command(info['command'], truncate_length)}")

    if info.get("runtime"):
        job_details.append(f"Runtime: {colored(info['runtime'], 'cyan')}")

    if info.get("queue_time"):
        job_details.append(f"Queued: {colored(info['queue_time'], 'cyan')}")

    if info.get("user"):
        job_details.append(f"User: {colored(info['user'], 'cyan')}")

    if info.get("priority") != 0 and info.get("priority") is not None:
        job_details.append(f"Priority: {colored(str(info['priority']), 'cyan')}")

    return f"  {colored('•', 'blue')} {' | '.join(job_details)}"


def _resolve_job_target(
    target: str | None,
    user: str,
    target_name: str | None = None,
    require_running: bool = False,
) -> str | None:
    if target is None:
        if require_running:
            jobs = api_client.get_jobs(STATUS_RUNNING, target_name=target_name)
        else:
            jobs = []
            for status in [STATUS_RUNNING] + list(TERMINAL_STATUSES):
                jobs.extend(api_client.get_jobs(status, target_name=target_name))

        if not jobs:
<<<<<<< HEAD
            if require_running:
                print(colored("No running jobs found", "yellow"))
            else:
                print(colored("No jobs found", "yellow"))
=======
            status_msg = "running " if require_running else ""
            print(colored(f"No {status_msg}jobs found".replace("  ", " "), "yellow"))
>>>>>>> 9785f3b0
            return None

        latest_job = utils.get_latest_user_job(jobs, user)
        if not latest_job:
<<<<<<< HEAD
            if require_running:
                print(colored(f"No running jobs with valid start times found for user '{user}'", "yellow"))
            else:
                print(colored(f"No jobs with valid start times found for user '{user}'", "yellow"))
=======
            status_msg = "running " if require_running else ""
            print(
                colored(
                    f"No {status_msg}jobs with valid start times found for user '{user}'".replace("  ", " "),
                    "yellow",
                )
            )
>>>>>>> 9785f3b0
            return None

        return latest_job["id"]

    elif target.isdigit():
        gpu_idx = int(target)
        gpus = api_client.get_gpus(target_name=target_name)
        gmatch = next((g for g in gpus if g["index"] == gpu_idx), None)
        if not gmatch:
            print(colored(f"No GPU found with index {gpu_idx}", "red"))
            return None

        job_id = gmatch.get("running_job_id")
        if not job_id:
            print(colored(f"No running job found on GPU {gpu_idx}", "yellow"))
            return None

        return job_id

    else:
        return target


<<<<<<< HEAD
def _format_gpu_status_part(
    gpus: list[dict], label: str, color: str, filter_fn: tp.Callable[[dict], bool]
) -> str | None:
=======
def _format_gpu_status_part(gpus: list[dict], label: str, color: str, filter_fn) -> str | None:
>>>>>>> 9785f3b0
    gpu_list = [str(g["index"]) for g in gpus if filter_fn(g)]
    if not gpu_list:
        return None
    count = len(gpu_list)
    gpu_str = colored("[" + ", ".join(gpu_list) + "]", color)
    return f"{count} {label} {gpu_str}"
<<<<<<< HEAD


def _build_notification_lists(
    cfg: config.NexusCliConfig,
    notification_types: list[NotificationType] | None,
    integration_types: list[IntegrationType] | None,
    silent: bool,
) -> tuple[list[NotificationType], list[IntegrationType]]:
    notifications = [] if silent else list(cfg.default_notifications)
    integrations = list(cfg.default_integrations)
    if notification_types:
        notifications.extend(n for n in notification_types if n not in notifications)
    if integration_types:
        integrations.extend(i for i in integration_types if i not in integrations)
    return notifications, integrations


def _load_jobrc() -> str | None:
    jobrc_path = setup.get_jobrc_path()
    if jobrc_path.exists():
        with open(jobrc_path) as f:
            return f.read()
    return None


def _build_job_request(
    job_id: str,
    command: str,
    user: str,
    git_ctx: utils.GitArtifactContext,
    num_gpus: int,
    gpu_idxs: list[int] | None,
    priority: int,
    notifications: list[NotificationType],
    integrations: list[IntegrationType],
    env_vars: dict[str, str],
    jobrc_content: str | None,
    run_immediately: bool,
    force: bool,
    git_tag_pushed: bool,
) -> dict:
    gpus_count = len(gpu_idxs) if gpu_idxs else num_gpus
    return {
        "job_id": job_id,
        "command": command,
        "user": user,
        "artifact_id": git_ctx.artifact_id,
        "git_repo_url": git_ctx.git_repo_url,
        "git_branch": git_ctx.branch_name,
        "git_tag": git_ctx.git_tag,
        "num_gpus": gpus_count,
        "priority": priority,
        "integrations": integrations,
        "notifications": notifications,
        "env": env_vars,
        "jobrc": jobrc_content,
        "gpu_idxs": gpu_idxs,
        "run_immediately": run_immediately,
        "ignore_blacklist": force,
        "git_tag_pushed": git_tag_pushed,
    }
=======
>>>>>>> 9785f3b0


def run_job(
    cfg: config.NexusCliConfig,
    commands: list[str],
    gpu_idxs_str: str | None = None,
    num_gpus: int = 1,
    notification_types: list[NotificationType] | None = None,
    integration_types: list[config.IntegrationType] | None = None,
    force: bool = False,
    bypass_confirm: bool = False,
    interactive: bool = False,
    silent: bool = False,
    local: bool = False,
    target_name: str | None = None,
    cpu: bool = False,
) -> None:
    try:
        gpu_idxs = None
        gpu_info = ""

        if cpu:
            num_gpus = 0
            gpu_idxs = None
            gpu_info = f" on {colored('CPU', 'cyan')}"
        elif gpu_idxs_str:
            gpu_idxs = utils.parse_gpu_list(gpu_idxs_str)
            gpu_info = f" on GPU(s): {colored(','.join(map(str, gpu_idxs)), 'cyan')}"
        elif num_gpus:
            gpu_info = f" using {colored(str(num_gpus), 'cyan')} GPU(s)"

        if interactive:
            command = "bash"  # Use bash for interactive mode
            print(f"\n{colored('Starting interactive session:', 'blue', attrs=['bold'])}")
            print(f"  {colored('•', 'blue')} Interactive shell{gpu_info}")
        else:
            if not commands:
                print(colored("Error: No command specified for job", "red"))
                return
            command = " ".join(commands)
            print(f"\n{colored('Running job:', 'blue', attrs=['bold'])}")
            print(f"  {colored('•', 'blue')} {command}{gpu_info}")

        if not utils.confirm_action(
            "Run this job",
            bypass=bypass_confirm,
        ):
            utils.print_cancellation()
            return

        user = cfg.user or "anonymous"
        notifications, integrations = _build_notification_lists(cfg, notification_types, integration_types, silent)

        git_ctx = None
        try:
            git_ctx = utils.prepare_git_artifact(cfg.enable_git_tag_push and not local, target_name=target_name)
            job_env_vars = _load_and_merge_env()
            if notification_types or cfg.default_notifications:
                notifications = _validate_notifications(notifications, job_env_vars)
<<<<<<< HEAD
                if notifications is None:
                    return

            jobrc_content = _load_jobrc()

            job_request = _build_job_request(
                job_id=git_ctx.job_id,
                command=command,
                user=user,
                git_ctx=git_ctx,
                num_gpus=num_gpus,
                gpu_idxs=gpu_idxs,
                priority=0,
                notifications=notifications,
                integrations=integrations,
                env_vars=job_env_vars,
                jobrc_content=jobrc_content,
                run_immediately=True,
                force=force,
                git_tag_pushed=bool(cfg.enable_git_tag_push and not local),
            )
=======
                if not notifications:
                    return

            gpus_count = len(gpu_idxs) if gpu_idxs else num_gpus

            jobrc_content = None
            jobrc_path = setup.get_jobrc_path()
            if jobrc_path.exists():
                with open(jobrc_path) as f:
                    jobrc_content = f.read()

            job_request = {
                "job_id": git_ctx.job_id,
                "command": command,
                "user": user,
                "artifact_id": git_ctx.artifact_id,
                "git_repo_url": git_ctx.git_repo_url,
                "git_branch": git_ctx.branch_name,
                "git_tag": git_ctx.git_tag,
                "num_gpus": gpus_count,
                "priority": 0,
                "integrations": integrations,
                "notifications": notifications,
                "env": job_env_vars,
                "jobrc": jobrc_content,
                "gpu_idxs": gpu_idxs,
                "run_immediately": True,
                "ignore_blacklist": force,
                "git_tag_pushed": bool(cfg.enable_git_tag_push and not local),
            }
>>>>>>> 9785f3b0

            result = api_client.add_job(job_request, target_name=target_name)
            if "id" not in result:
                raise ValueError(f"API response missing 'id' field: {result}")
            job_id = result["id"]

            print(colored("\nJob started:", "green", attrs=["bold"]))
            print(f"  {colored('•', 'green')} Job {colored(job_id, 'magenta')}: {result['command']}")

            utils.cleanup_git_state(git_ctx)
            git_ctx = None

            print(colored("\nWaiting for job to initialize...", "blue"))

            for i in range(JOB_INIT_MAX_ATTEMPTS):
                time.sleep(1)
                try:
                    job = api_client.get_job(job_id, target_name=target_name)
                    if job["status"] in TERMINAL_STATUSES:
<<<<<<< HEAD
                        status_color = "green" if job["status"] == STATUS_COMPLETED else "red"
                        print(colored(f"\nJob {job_id} {job['status']}", status_color))
=======
                        print(
                            colored(
                                f"\nJob {job_id} {job['status']}", "red" if job["status"] != STATUS_COMPLETED else "green"
                            )
                        )
>>>>>>> 9785f3b0
                        view_logs(cfg, target=job_id, target_name=target_name)
                        return
                    if job["status"] == STATUS_RUNNING and job.get("screen_session_name"):
                        print(colored(f"Job {job_id} running, attaching to screen session...", "green"))
                        attach_to_job(cfg, job_id, target_name=target_name)
                        return
                except Exception:
                    pass

                if i < JOB_INIT_MAX_ATTEMPTS - 1:
                    print(".", end="", flush=True)

            target_flag = f" -t {target_name}" if target_name else ""
            print(colored("\nCouldn't automatically attach to job. You can:", "yellow"))
            print(f"  - Run 'nx attach{target_flag} {job_id}' to attach to the job's screen session")
            print(f"  - Run 'nx logs{target_flag} {job_id}' to view the job output")
            print(f"  - Use 'nx logs -n 20{target_flag} {job_id}' to see just the last 20 lines")

        finally:
            if git_ctx:
                utils.cleanup_git_state(git_ctx)

    except Exception as e:
        print(colored(f"\nError: {e}", "red"))
        sys.exit(1)


def add_jobs(
    cfg: config.NexusCliConfig,
    commands: list[str],
    repeat: int,
    priority: int = 0,
    gpu_idxs_str: str | None = None,
    num_gpus: int = 1,
    notification_types: list[NotificationType] | None = None,
    integration_types: list[IntegrationType] | None = None,
    force: bool = False,
    bypass_confirm: bool = False,
    silent: bool = False,
    local: bool = False,
    target_name: str | None = None,
    cpu: bool = False,
) -> None:
    try:
        if not commands:
            print(colored("Error: No command provided", "red"))
            print(colored("Usage: nx add [flags] command", "yellow"))
            print(colored("Example: nx add -r 4 python train.py --lr 0.001", "yellow"))
            return

        command_str = " ".join(commands)
        commands_list = [command_str]

        gpu_idxs = None
        if cpu:
            num_gpus = 0
            gpu_idxs = None
        elif gpu_idxs_str:
            gpu_idxs = utils.parse_gpu_list(gpu_idxs_str)

        expanded_commands = utils.expand_job_commands(commands_list, repeat=repeat)
        if not expanded_commands:
            return

        print(f"\n{colored('Adding the following jobs:', 'blue', attrs=['bold'])}")
        for cmd in expanded_commands:
            priority_str = utils.format_priority_str(priority)
            gpus_str = utils.format_gpu_info(gpu_idxs, num_gpus, style="parens") if num_gpus > 0 or cpu else ""
            print(f"  {colored('•', 'blue')} {cmd}{priority_str}{gpus_str}")

        if not utils.confirm_action(
            f"Add {colored(str(len(expanded_commands)), 'cyan')} jobs to the queue?",
            bypass=bypass_confirm,
        ):
            utils.print_cancellation()
            return

        user = cfg.user or "anonymous"
        notifications, integrations = _build_notification_lists(cfg, notification_types, integration_types, silent)

<<<<<<< HEAD
        env_vars = _load_and_merge_env()
        if notification_types or cfg.default_notifications:
            notifications = _validate_notifications(notifications, env_vars)
            if notifications is None:
=======
        notifications = [] if silent else list(cfg.default_notifications)
        integrations = list(cfg.default_integrations)

        if notification_types:
            for notification_type in notification_types:
                if notification_type not in notifications:
                    notifications.append(notification_type)

        if integration_types:
            for integration_type in integration_types:
                if integration_type not in integrations:
                    integrations.append(integration_type)

        env_vars = _load_and_merge_env()
        if notification_types or cfg.default_notifications:
            notifications = _validate_notifications(notifications, env_vars)
            if not notifications:
>>>>>>> 9785f3b0
                return

        git_ctx = None
        try:
            git_ctx = utils.prepare_git_artifact(enable_git_tag_push=False, target_name=target_name)
            jobrc_content = _load_jobrc()

            created_jobs = []
            for cmd in expanded_commands:
                queued_job_id = utils.generate_job_id()
                job_request = _build_job_request(
                    job_id=queued_job_id,
                    command=cmd,
                    user=user,
                    git_ctx=git_ctx,
                    num_gpus=num_gpus,
                    gpu_idxs=gpu_idxs,
                    priority=priority,
                    notifications=notifications,
                    integrations=integrations,
                    env_vars=env_vars,
                    jobrc_content=jobrc_content,
                    run_immediately=False,
                    force=force,
                    git_tag_pushed=False,
                )
                result = api_client.add_job(job_request, target_name=target_name)
                created_jobs.append(result)

            print(colored("\nSuccessfully added:", "green", attrs=["bold"]))
            for job in created_jobs:
                priority_str = utils.format_priority_str(priority)
                gpus_str = utils.format_gpu_info(gpu_idxs, num_gpus, style="parens") if num_gpus > 0 or cpu else ""
<<<<<<< HEAD
                job_id_colored = colored(job["id"], "magenta")
                print(f"  {colored('•', 'green')} Job {job_id_colored}: {job['command']}{priority_str}{gpus_str}")
=======
                print(
                    f"  {colored('•', 'green')} Job {colored(job['id'], 'magenta')}: {job['command']}{priority_str}{gpus_str}"
                )
>>>>>>> 9785f3b0

        finally:
            if git_ctx:
                utils.cleanup_git_state(git_ctx)

    except Exception as e:
        print(colored(f"\nError: {e}", "red"))
        sys.exit(1)


def show_queue(target_name: str | None = None) -> None:
    try:
        jobs = api_client.get_jobs(STATUS_QUEUED, target_name=target_name)

        if not jobs:
            print(colored("No pending jobs.", "green"))
            return

        print(colored("Pending Jobs:", "blue", attrs=["bold"]))
        total_jobs = len(jobs)
        for idx, job in enumerate(reversed(jobs), 1):
            if "created_at" not in job or "priority" not in job or "num_gpus" not in job:
                raise ValueError(f"Job missing required fields: {job}")

            created_time = utils.format_timestamp(job["created_at"])
            priority = job["priority"]
            num_gpus = job["num_gpus"]
            gpu_idxs = job.get("gpu_idxs")

            priority_str = utils.format_priority_str(priority)

            gpu_str = utils.format_gpu_info(gpu_idxs, num_gpus, style="parens") if num_gpus > 0 else ""
            print(
                f"{total_jobs - idx + 1}. {colored(job['id'], 'magenta')} - "
                f"{colored(job['command'], 'white')} "
                f"(Added: {colored(created_time, 'cyan')}){priority_str}{gpu_str}"
            )

        print(f"\n{colored('Total queued jobs:', 'blue', attrs=['bold'])} {colored(str(total_jobs), 'cyan')}")
    except Exception as e:
        print(colored(f"Error fetching queue: {e}", "red"))


def show_history(regex: str | None = None, target_name: str | None = None) -> None:
    try:
        jobs = []
        for status in TERMINAL_STATUSES:
            jobs.extend(api_client.get_jobs(status, target_name=target_name))

        if not jobs:
            print(colored("No completed/failed/killed jobs.", "green"))
            return

        if regex:
            try:
                pattern = re.compile(regex)
                jobs = [j for j in jobs if pattern.search(j["command"])]
                if not jobs:
                    print(colored(f"No jobs found matching pattern: {regex}", "yellow"))
                    return
            except re.error as e:
                print(colored(f"Invalid regex pattern: {e}", "red"))
                return

        def get_sort_timestamp(job: dict) -> float:
            if "completed_at" in job and job["completed_at"]:
                return job["completed_at"]
            if "started_at" in job and job["started_at"]:
                return job["started_at"]
            if "created_at" in job and job["created_at"]:
                return job["created_at"]
            return 0

        jobs.sort(key=get_sort_timestamp, reverse=True)

        print(colored("Job History:", "blue", attrs=["bold"]))
        for job in reversed(jobs[:HISTORY_MAX_DISPLAY]):
            runtime = utils.calculate_runtime(job)
            started_time = utils.format_timestamp(job.get("started_at"))
            status_color = utils.get_status_color(job["status"])
<<<<<<< HEAD
            status_icon = STATUS_ICONS.get(job["status"], "?")
=======
            status_icon = (
                "✓"
                if job["status"] == STATUS_COMPLETED
                else "✗"
                if job["status"] == STATUS_FAILED
                else "🛑"
                if job["status"] == STATUS_KILLED
                else "?"
            )
>>>>>>> 9785f3b0
            status_str = colored(f"{status_icon} {job['status'].upper()}", status_color)

            command = utils.truncate_command(job["command"])

            print(
                f"{colored(job['id'], 'magenta')} [{status_str}] "
                f"{colored(command, 'white')} "
                f"(Started: {colored(started_time, 'cyan')}, "
                f"Runtime: {colored(utils.format_runtime(runtime), 'cyan')})"
            )

        total_jobs = len(jobs)
        if total_jobs > HISTORY_MAX_DISPLAY:
<<<<<<< HEAD
            msg_part1 = colored(f"Showing most recent {HISTORY_MAX_DISPLAY} of", "blue", attrs=["bold"])
            msg_part2 = colored(str(total_jobs), "cyan")
            print(f"\n{msg_part1} {msg_part2}")
=======
            print(
                f"\n{colored(f'Showing most recent {HISTORY_MAX_DISPLAY} of', 'blue', attrs=['bold'])} {colored(str(total_jobs), 'cyan')}"
            )
>>>>>>> 9785f3b0

        completed_count = sum(1 for j in jobs if j["status"] == STATUS_COMPLETED)
        failed_count = sum(1 for j in jobs if j["status"] == STATUS_FAILED)
        killed_count = sum(1 for j in jobs if j["status"] == STATUS_KILLED)
        print(
            f"\n{colored('Summary:', 'blue', attrs=['bold'])} "
            f"{colored(str(completed_count), 'green')} completed, "
            f"{colored(str(failed_count), 'red')} failed, "
            f"{colored(str(killed_count), 'red')} killed"
        )

    except Exception as e:
        print(colored(f"Error fetching history: {e}", "red"))


def kill_jobs(targets: list[str] | None = None, bypass_confirm: bool = False, target_name: str | None = None) -> None:
    try:
        jobs_to_kill: set[str] = set()
        jobs_info: list[dict] = []

        # If no targets provided, get the latest running job
        if not targets:
            running_jobs = api_client.get_jobs("running", target_name=target_name)

            if not running_jobs:
                print(colored("No running jobs found to kill.", "yellow"))
                return

            # Filter for jobs with valid started_at timestamps to prevent sorting errors
            valid_jobs = [j for j in running_jobs if j.get("started_at") is not None]
            if not valid_jobs:
                print(colored("No running jobs with valid start times found", "yellow"))
                return

            # Sort by started_at (newest first)
            valid_jobs.sort(key=lambda x: x.get("started_at", 0), reverse=True)
            latest_job = valid_jobs[0]
            job_id = latest_job["id"]

            # Ask for confirmation for the latest job
            runtime = utils.calculate_runtime(latest_job)
            runtime_str = utils.format_runtime(runtime) if runtime else "N/A"

            print(colored(f"Latest job found: {job_id}", "blue"))
<<<<<<< HEAD
            print(f"  {colored('•', 'blue')} Command: {utils.truncate_command(latest_job['command'])}")
=======
            print(
                f"  {colored('•', 'blue')} Command: {utils.truncate_command(latest_job['command'])}"
            )
>>>>>>> 9785f3b0
            print(f"  {colored('•', 'blue')} Runtime: {colored(runtime_str, 'cyan')}")
            if latest_job.get("user"):
                print(f"  {colored('•', 'blue')} User: {colored(latest_job['user'], 'cyan')}")

            jobs_to_kill.add(job_id)
            jobs_info.append(_build_job_info(latest_job, runtime=runtime_str, gpu_idx=latest_job.get("gpu_idx")))

        # Process provided targets
        else:
            gpu_indices, job_ids = utils.parse_targets(targets)

            if gpu_indices:
                gpus = api_client.get_gpus(target_name=target_name)
                running_jobs = api_client.get_jobs(STATUS_RUNNING, target_name=target_name)

                for gpu_idx in gpu_indices:
                    gmatch = next((g for g in gpus if g["index"] == gpu_idx), None)
                    if gmatch and gmatch.get("running_job_id"):
                        job_id = gmatch["running_job_id"]
                        jobs_to_kill.add(job_id)

                        job_match = next((j for j in running_jobs if j["id"] == job_id), None)
                        runtime = utils.calculate_runtime(job_match) if job_match else ""
                        job_info = {"id": job_id, "command": "", "user": ""} if not job_match else job_match
<<<<<<< HEAD
                        runtime_str = utils.format_runtime(runtime) if runtime else ""
                        jobs_info.append(_build_job_info(job_info, gpu_idx=gpu_idx, runtime=runtime_str))
=======
                        jobs_info.append(_build_job_info(job_info, gpu_idx=gpu_idx, runtime=utils.format_runtime(runtime) if runtime else ""))
>>>>>>> 9785f3b0

            if job_ids:
                running_jobs = api_client.get_jobs(STATUS_RUNNING, target_name=target_name)

                for pattern in job_ids:
                    if any(j["id"] == pattern for j in running_jobs):
                        j = next(j for j in running_jobs if j["id"] == pattern)
                        jobs_to_kill.add(j["id"])
                        runtime = utils.calculate_runtime(j)
<<<<<<< HEAD
                        runtime_str = utils.format_runtime(runtime)
                        jobs_info.append(_build_job_info(j, runtime=runtime_str, gpu_idx=j.get("gpu_idx")))
=======
                        jobs_info.append(_build_job_info(j, runtime=utils.format_runtime(runtime), gpu_idx=j.get("gpu_idx")))
>>>>>>> 9785f3b0
                    else:
                        try:
                            regex = re.compile(pattern)
                            matched = [j for j in running_jobs if regex.search(j["command"])]
                            for m in matched:
                                jobs_to_kill.add(m["id"])
                                runtime = utils.calculate_runtime(m)
<<<<<<< HEAD
                                runtime_str = utils.format_runtime(runtime)
                                jobs_info.append(_build_job_info(m, runtime=runtime_str, gpu_idx=m.get("gpu_idx")))
=======
                                jobs_info.append(_build_job_info(m, runtime=utils.format_runtime(runtime), gpu_idx=m.get("gpu_idx")))
>>>>>>> 9785f3b0
                        except re.error as e:
                            print(colored(f"Invalid regex pattern '{pattern}': {e}", "red"))

            if not jobs_to_kill:
                print(colored("No matching running jobs found.", "yellow"))
                return

        print(f"\n{colored('The following jobs will be killed:', 'blue', attrs=['bold'])}")
        for info in jobs_info:
            print(_format_job_details(info))

        if not utils.confirm_action(f"Kill {colored(str(len(jobs_to_kill)), 'cyan')} jobs?", bypass=bypass_confirm):
            utils.print_cancellation()
            return

        result = api_client.kill_running_jobs(list(jobs_to_kill), target_name=target_name)

        print(colored("\nOperation results:", "green", attrs=["bold"]))
        for job_id in result.get("killed", []):
            info = next((i for i in jobs_info if i["id"] == job_id), None)
            if info:
                user_str = f" (User: {info['user']})" if info["user"] else ""
                runtime_str = f" (Runtime: {info['runtime']})" if info["runtime"] else ""
                job_id_colored = colored(job_id, "magenta")
                print(f"  {colored('•', 'green')} Successfully killed job {job_id_colored}{user_str}{runtime_str}")
            else:
                print(f"  {colored('•', 'green')} Successfully killed job {colored(job_id, 'magenta')}")

        for fail in result.get("failed", []):
            print(f"  {colored('×', 'red')} Failed to kill job {colored(fail['id'], 'magenta')}: {fail['error']}")

    except Exception as e:
        print(colored(f"Error killing jobs: {e}", "red"))


def remove_jobs(job_ids: list[str], bypass_confirm: bool = False, target_name: str | None = None) -> None:
    try:
        queued_jobs = api_client.get_jobs("queued", target_name=target_name)

        jobs_to_remove: set[str] = set()
        jobs_info: list[dict] = []

        for pattern in job_ids:
            if any(j["id"] == pattern for j in queued_jobs):
                j = next(jj for jj in queued_jobs if jj["id"] == pattern)
                if pattern not in jobs_to_remove:
                    jobs_to_remove.add(pattern)
                    created_time = utils.format_timestamp(j.get("created_at"))
                    jobs_info.append(_build_job_info(j, queue_time=created_time, priority=j.get("priority", 0)))
            else:
                try:
                    regex = re.compile(pattern)
                    matched = [jj for jj in queued_jobs if regex.search(jj["command"])]
                    for m in matched:
                        if m["id"] not in jobs_to_remove:
                            jobs_to_remove.add(m["id"])
                            created_time = utils.format_timestamp(m.get("created_at"))
<<<<<<< HEAD
                            job_priority = m.get("priority", 0)
                            jobs_info.append(_build_job_info(m, queue_time=created_time, priority=job_priority))
=======
                            jobs_info.append(_build_job_info(m, queue_time=created_time, priority=m.get("priority", 0)))
>>>>>>> 9785f3b0
                except re.error as e:
                    print(colored(f"Invalid regex pattern '{pattern}': {e}", "red"))

        if not jobs_to_remove:
            print(colored("No matching queued jobs found.", "yellow"))
            return

        print(f"\n{colored('The following jobs will be removed from queue:', 'blue', attrs=['bold'])}")
        for info in jobs_info:
            print(_format_job_details(info))

        if not utils.confirm_action(
            f"Remove {colored(str(len(jobs_to_remove)), 'cyan')} jobs from queue?", bypass=bypass_confirm
        ):
            utils.print_cancellation()
            return

        result = api_client.remove_queued_jobs(list(jobs_to_remove), target_name=target_name)

        print(colored("\nOperation results:", "green", attrs=["bold"]))
        for job_id in result.get("removed", []):
            info = next((i for i in jobs_info if i["id"] == job_id), None)
            if info:
                user_str = f" (User: {info['user']})" if info["user"] else ""
                queue_str = f" (Queued: {info['queue_time']})" if info["queue_time"] else ""
                job_id_colored = colored(job_id, "magenta")
                print(f"  {colored('•', 'green')} Successfully removed job {job_id_colored}{user_str}{queue_str}")
            else:
                print(f"  {colored('•', 'green')} Successfully removed job {colored(job_id, 'magenta')}")

        for fail in result.get("failed", []):
            print(f"  {colored('×', 'red')} Failed to remove job {colored(fail['id'], 'magenta')}: {fail['error']}")

    except Exception as e:
        print(colored(f"Error removing jobs: {e}", "red"))


def view_logs(
    cfg: config.NexusCliConfig, target: str | None = None, tail: int | None = None, target_name: str | None = None
) -> None:
    try:
        user = cfg.user or "anonymous"
        job_id = _resolve_job_target(target, user, target_name)
        if job_id is None:
            return

        if target is None:
            job = api_client.get_job(job_id, target_name=target_name)
            if job:
                print(colored(f"Viewing logs for most recent job: {job_id} ({job['status']})", "blue"))

        job = api_client.get_job(job_id, target_name=target_name)
        if not job:
            print(colored(f"Job {job_id} not found", "red"))
            return

        if tail is None and job["status"] in TERMINAL_STATUSES:
            tail = COMPLETED_JOB_LOG_TAIL_LINES
            print(colored(f"Job {job_id} is {job['status']}. Showing last {tail} lines:", "blue"))

        if tail:
            logs = api_client.get_job_logs(job_id, last_n_lines=tail, target_name=target_name)
            if logs:
                print(logs)
            else:
                print(colored("No logs available", "yellow"))
        else:
            logs = api_client.get_job_logs(job_id, target_name=target_name)
            if logs:
                print(logs)
            else:
                print(colored("Log is empty", "yellow"))

    except Exception as e:
        print(colored(f"Error fetching logs: {e}", "red"))


def show_health(refresh: bool = False, target_name: str | None = None) -> None:
    try:
        health = api_client.get_detailed_health(refresh=refresh, target_name=target_name)

        print(colored("Node Health Status:", "blue", attrs=["bold"]))
        status = health.get("status", "unknown")
        status_color = utils.get_status_color(status)
        print(f"  {colored('•', 'blue')} Status: {colored(status, status_color)}")

        if status == "unhealthy":
            utils.print_health_warning()

        if health.get("score") is not None:
            score = health.get("score", 0)
            score_color = "green" if score > 0.8 else "yellow" if score > 0.5 else "red"
            print(f"  {colored('•', 'blue')} Health Score: {colored(f'{score:.2f}', score_color)}")

        if health.get("system"):
            system = health["system"]
            print(colored("\nSystem Statistics:", "blue", attrs=["bold"]))

            cpu_percent = system.get("cpu_percent", 0)
            cpu_color = "green" if cpu_percent < 70 else "yellow" if cpu_percent < 90 else "red"
            print(f"  {colored('•', 'blue')} CPU Usage: {colored(f'{cpu_percent:.1f}%', cpu_color)}")

            memory_percent = system.get("memory_percent", 0)
            memory_color = "green" if memory_percent < 70 else "yellow" if memory_percent < 90 else "red"
            print(f"  {colored('•', 'blue')} Memory Usage: {colored(f'{memory_percent:.1f}%', memory_color)}")

            uptime = system.get("uptime", 0)
            days = uptime // (24 * 3600)
            hours = (uptime % (24 * 3600)) // 3600
            minutes = (uptime % 3600) // 60
            uptime_str = f"{days}d {hours}h {minutes}m"
            print(f"  {colored('•', 'blue')} System Uptime: {colored(uptime_str, 'cyan')}")

            if system.get("load_avg"):
                load_avg = system["load_avg"]
                load_str = ", ".join([f"{x:.2f}" for x in load_avg])
                print(f"  {colored('•', 'blue')} Load Average: {colored(load_str, 'cyan')}")

        if health.get("disk"):
            disk = health["disk"]
            print(colored("\nDisk Statistics:", "blue", attrs=["bold"]))

            total_gb = disk.get("total", 0) / (1024**3)
            used_gb = disk.get("used", 0) / (1024**3)
            free_gb = disk.get("free", 0) / (1024**3)
            percent_used = disk.get("percent_used", 0)

            disk_color = "green" if percent_used < 70 else "yellow" if percent_used < 90 else "red"
            print(
                f"  {colored('•', 'blue')} Disk Usage: {colored(f'{percent_used:.1f}%', disk_color)} "
                f"({colored(f'{used_gb:.1f}GB', 'cyan')} / {colored(f'{total_gb:.1f}GB', 'cyan')})"
            )
            print(f"  {colored('•', 'blue')} Free Space: {colored(f'{free_gb:.1f}GB', 'cyan')}")

        if health.get("network"):
            network = health["network"]
            print(colored("\nNetwork Statistics:", "blue", attrs=["bold"]))

            download_speed = network.get("download_speed", 0)
            upload_speed = network.get("upload_speed", 0)
            ping = network.get("ping", 0)

            print(f"  {colored('•', 'blue')} Download Speed: {colored(f'{download_speed:.1f} Mbps', 'cyan')}")
            print(f"  {colored('•', 'blue')} Upload Speed: {colored(f'{upload_speed:.1f} Mbps', 'cyan')}")
<<<<<<< HEAD
            if ping < PING_THRESHOLD_GOOD:
                ping_color = "green"
            elif ping < PING_THRESHOLD_WARNING:
                ping_color = "yellow"
            else:
                ping_color = "red"
=======
            ping_color = "green" if ping < PING_THRESHOLD_GOOD else "yellow" if ping < PING_THRESHOLD_WARNING else "red"
>>>>>>> 9785f3b0
            print(f"  {colored('•', 'blue')} Ping: {colored(f'{ping:.1f} ms', ping_color)}")

    except Exception as e:
        print(colored(f"Error fetching health information: {e}", "red"))


def edit_job_command(
    job_id: str,
    command: str | None = None,
    priority: int | None = None,
    num_gpus: int | None = None,
    bypass_confirm: bool = False,
    target_name: str | None = None,
) -> None:
    try:
        job = api_client.get_job(job_id, target_name=target_name)

        if not job:
            print(colored(f"Job {job_id} not found", "red"))
            return

        if job["status"] != STATUS_QUEUED:
            print(colored(f"Only queued jobs can be edited. Job {job_id} has status: {job['status']}", "red"))
            return

        print(f"\n{colored('Current job details:', 'blue', attrs=['bold'])}")
        print(f"  {colored('•', 'blue')} ID: {colored(job_id, 'magenta')}")
        print(f"  {colored('•', 'blue')} Command: {colored(job['command'], 'white')}")
        print(f"  {colored('•', 'blue')} Priority: {colored(str(job['priority']), 'cyan')}")
        print(f"  {colored('•', 'blue')} GPUs: {colored(str(job['num_gpus']), 'cyan')}")

        print(f"\n{colored('Will edit to:', 'blue', attrs=['bold'])}")
        cmd_display = command if command is not None else "unchanged"
        print(f"  {colored('•', 'blue')} Command: {colored(cmd_display, 'white')}")
        priority_display = str(priority) if priority is not None else "unchanged"
        print(f"  {colored('•', 'blue')} Priority: {colored(priority_display, 'cyan')}")
        print(
            f"  {colored('•', 'blue')} GPUs: {colored(str(num_gpus) if num_gpus is not None else 'unchanged', 'cyan')}"
        )

        if not utils.confirm_action("Edit this job?", bypass=bypass_confirm):
            utils.print_cancellation()
            return

        result = api_client.edit_job(job_id, command, priority, num_gpus, target_name=target_name)

        print(colored("\nJob edited successfully:", "green", attrs=["bold"]))
        print(f"  {colored('•', 'green')} ID: {colored(result['id'], 'magenta')}")
        print(f"  {colored('•', 'green')} Command: {colored(result['command'], 'white')}")
        print(f"  {colored('•', 'green')} Priority: {colored(str(result['priority']), 'cyan')}")
        print(f"  {colored('•', 'green')} GPUs: {colored(str(result['num_gpus']), 'cyan')}")

    except Exception as e:
        print(colored(f"\nError editing job: {e}", "red"))
        sys.exit(1)


def get_job_info(job_id: str, target_name: str | None = None) -> None:
    try:
        job = api_client.get_job(job_id, target_name=target_name)

        if not job:
            print(colored(f"Job {job_id} not found", "red"))
            return

        status_color = utils.get_status_color(job["status"])

        def format_time(ts: float | None) -> str:
            return utils.format_timestamp(ts) if ts else "N/A"

        runtime = utils.calculate_runtime(job)
        runtime_str = utils.format_runtime(runtime) if runtime else "N/A"

        print(f"\n{colored('Job Details:', 'blue', attrs=['bold'])}")
        print(f"  {colored('•', 'blue')} ID: {colored(job_id, 'magenta')}")
        print(f"  {colored('•', 'blue')} Status: {colored(job['status'].upper(), status_color)}")

        print(f"\n{colored('Command:', 'blue', attrs=['bold'])}")
        print(f"  {colored(job['command'], 'white')}")

        print(f"\n{colored('User & Scheduling:', 'blue', attrs=['bold'])}")
        print(f"  {colored('•', 'blue')} User: {colored(job['user'], 'cyan')}")
        print(f"  {colored('•', 'blue')} Priority: {colored(str(job['priority']), 'cyan')}")
        print(f"  {colored('•', 'blue')} Node: {colored(job['node_name'], 'cyan')}")
        print(f"  {colored('•', 'blue')} Created: {colored(format_time(job.get('created_at')), 'cyan')}")

        print(f"\n{colored('GPU Information:', 'blue', attrs=['bold'])}")
        print(f"  {colored('•', 'blue')} Number of GPUs: {colored(str(job['num_gpus']), 'cyan')}")
        if job["gpu_idxs"]:
            print(f"  {colored('•', 'blue')} GPU Indices: {colored(', '.join(map(str, job['gpu_idxs'])), 'cyan')}")
        if job.get("ignore_blacklist"):
            print(f"  {colored('•', 'blue')} Blacklist: {colored('Ignored', 'yellow')}")

        print(f"\n{colored('Git Information:', 'blue', attrs=['bold'])}")
        print(f"  {colored('•', 'blue')} Repository: {colored(job['git_repo_url'], 'cyan')}")
        print(f"  {colored('•', 'blue')} Branch: {colored(job['git_branch'], 'cyan')}")
        print(f"  {colored('•', 'blue')} Tag: {colored(job['git_tag'], 'cyan')}")

        if job["status"] in [STATUS_RUNNING] + list(TERMINAL_STATUSES):
            print(f"\n{colored('Execution Information:', 'blue', attrs=['bold'])}")
            print(f"  {colored('•', 'blue')} Started: {colored(format_time(job.get('started_at')), 'cyan')}")

            if job.get("screen_session_name"):
                print(f"  {colored('•', 'blue')} Screen Session: {colored(job['screen_session_name'], 'cyan')}")

            if job.get("pid"):
                print(f"  {colored('•', 'blue')} Process ID: {colored(str(job['pid']), 'cyan')}")

            if job["status"] in TERMINAL_STATUSES:
                print(f"  {colored('•', 'blue')} Completed: {colored(format_time(job.get('completed_at')), 'cyan')}")
                print(f"  {colored('•', 'blue')} Runtime: {colored(runtime_str, 'cyan')}")
                if job.get("exit_code") is not None:
                    exit_code_color = "green" if job.get("exit_code") == 0 else "red"
                    print(f"  {colored('•', 'blue')} Exit Code: {colored(str(job.get('exit_code')), exit_code_color)}")
                if job.get("error_message"):
                    print(f"  {colored('•', 'blue')} Error: {colored(job['error_message'], 'red')}")

        if job.get("integrations"):
            print(f"\n{colored('Integrations:', 'blue', attrs=['bold'])}")
            for integration in job["integrations"]:
                print(f"  {colored('•', 'blue')} {integration}")
                if integration == "wandb" and job.get("wandb_url"):
                    print(f"    - URL: {colored(job['wandb_url'], 'yellow')}")

        if job.get("notifications"):
            print(f"\n{colored('Notifications:', 'blue', attrs=['bold'])}")
            for notification in job["notifications"]:
                print(f"  {colored('•', 'blue')} {notification}")
                if job.get("notification_messages") and notification in job.get("notification_messages", {}):
                    print(f"    - Last Message: {job['notification_messages'][notification]}")

        print(f"\n{colored('Actions:', 'blue', attrs=['bold'])}")
        if job["status"] == STATUS_QUEUED:
            print(f"  {colored('•', 'blue')} View in Queue: {colored('nx queue', 'green')}")
            print(f"  {colored('•', 'blue')} Edit Job: {colored(f'nx edit {job_id}', 'green')}")
            print(f"  {colored('•', 'blue')} Remove Job: {colored(f'nx remove {job_id}', 'green')}")
        elif job["status"] == STATUS_RUNNING:
            print(f"  {colored('•', 'blue')} View Logs: {colored(f'nx logs {job_id}', 'green')}")
            print(f"  {colored('•', 'blue')} Attach to Screen: {colored(f'nx attach {job_id}', 'green')}")
            print(f"  {colored('•', 'blue')} Kill Job: {colored(f'nx kill {job_id}', 'green')}")
        else:  # completed, failed, killed
            print(f"  {colored('•', 'blue')} View Logs: {colored(f'nx logs {job_id}', 'green')}")
            print(f"  {colored('•', 'blue')} View History: {colored('nx history', 'green')}")

    except Exception as e:
        print(colored(f"Error getting job information: {e}", "red"))


def handle_blacklist(args, target_name: str | None = None) -> None:
    try:
        gpu_idxs = utils.parse_gpu_list(args.gpus)
        gpus = api_client.get_gpus(target_name=target_name)

        valid_idxs = {gpu["index"] for gpu in gpus}
        invalid_idxs = [idx for idx in gpu_idxs if idx not in valid_idxs]
        if invalid_idxs:
            print(colored(f"Invalid GPU idxs: {', '.join(map(str, invalid_idxs))}", "red"))
            return

        result = api_client.manage_blacklist(gpu_idxs, args.blacklist_action, target_name=target_name)

        action_word = "blacklisted" if args.blacklist_action == "add" else "removed from blacklist"
        successful = result.get("blacklisted" if args.blacklist_action == "add" else "removed", [])
        if successful:
            print(colored(f"Successfully {action_word} GPUs: {', '.join(map(str, successful))}", "green"))

        failed = result.get("failed", [])
        if failed:
            print(colored(f"Failed to {action_word} some GPUs:", "red"))
            for fail in failed:
                print(colored(f"  GPU {fail['index']}: {fail['error']}", "red"))

    except Exception as e:
        print(colored(f"Error managing blacklist: {e}", "red"))


def print_status(target_name: str | None = None) -> None:
    try:
        import importlib.metadata

        if not api_client.check_api_connection(target_name=target_name):
            active_target_name, target_cfg = config.get_active_target(target_name)
            if target_cfg:
                error_msg = f"Cannot connect to target '{active_target_name}' ({target_cfg.host}:{target_cfg.port})"
            else:
                error_msg = "Cannot connect to local server (localhost:54323)"
            raise RuntimeError(error_msg)

        try:
            VERSION = importlib.metadata.version("nexusai")
        except importlib.metadata.PackageNotFoundError:
            VERSION = "unknown"

        status = api_client.get_server_status(target_name=target_name)

        server_version = status.get("server_version", "unknown")
        if server_version != VERSION:
            raise RuntimeError(
                f"Version mismatch: Nexus client version ({VERSION}) does not match "
                f"server version ({server_version}). Please ensure client and server are on the same version."
            )

        health = api_client.get_detailed_health(refresh=False, target_name=target_name)
        if health.get("status") == "unhealthy":
            utils.print_health_warning()

        node_name = status.get("node_name", "unknown")
        completed = status.get("completed_jobs", 0)

        gpus = api_client.get_gpus(target_name=target_name)
        running_jobs = api_client.get_jobs(status=STATUS_RUNNING, target_name=target_name)
        queued_jobs = api_client.get_jobs(status=STATUS_QUEUED, target_name=target_name)

        print(f"Node: {colored(node_name, 'cyan')}\n")

        available_filter = (
            lambda g: not g.get("running_job_id") and not g.get("is_blacklisted") and g.get("process_count", 0) == 0
        )
        in_use_filter = lambda g: g.get("running_job_id")
        external_filter = (
            lambda g: not g.get("running_job_id") and not g.get("is_blacklisted") and g.get("process_count", 0) > 0
        )
        blacklisted_filter = lambda g: g.get("is_blacklisted")

        gpu_status_parts = []
        for label, color, filter_fn in [
            ("available", "green", available_filter),
            ("in use", "cyan", in_use_filter),
            ("external", "yellow", external_filter),
            ("blacklisted", "red", blacklisted_filter),
        ]:
            part = _format_gpu_status_part(gpus, label, color, filter_fn)
            if part:
                gpu_status_parts.append(part)

        if gpu_status_parts:
            print(f"{colored('GPUs:', 'white', attrs=['bold'])} {' | '.join(gpu_status_parts)}\n")
        else:
            print(f"{colored('GPUs:', 'white', attrs=['bold'])} {colored('None', 'yellow')}\n")

        if running_jobs:
            print(colored(f"Running Jobs ({len(running_jobs)}):", "white", attrs=["bold"]))
            for job in sorted(running_jobs, key=lambda j: j.get("started_at", 0)):
                runtime = utils.calculate_runtime(job)
                runtime_str = utils.format_runtime(runtime)
                utils.format_timestamp(job.get("started_at"))

                if job.get("num_gpus", 0) == 0:
                    resource_str = colored("CPU", "cyan")
                else:
                    gpu_idxs = job.get("gpu_idxs", [])
                    if gpu_idxs:
                        gpu_list = ",".join(map(str, gpu_idxs))
                        resource_str = colored(f"GPU{'s' if len(gpu_idxs) > 1 else ''}: {gpu_list}", "cyan")
                    else:
                        resource_str = colored(
                            f"{job.get('num_gpus')} GPU{'s' if job.get('num_gpus', 0) > 1 else ''}", "cyan"
                        )

                command = utils.truncate_command(job.get("command", ""))

                job_id_colored = colored(job["id"], "magenta")
                runtime_colored = colored(runtime_str, "cyan")
                print(f"  {colored('•', 'white')} {job_id_colored} ({resource_str}) - {runtime_colored}")
                print(f"    {colored(command, 'white', attrs=['bold'])}")
                if job.get("wandb_url"):
                    print(f"    W&B: {colored(job['wandb_url'], 'yellow')}")
                else:
                    print()
            print()

        if queued_jobs:
            preview_count = min(QUEUE_PREVIEW_COUNT, len(queued_jobs))
            print(
                colored(
                    f"Queue ({len(queued_jobs)} job{'s' if len(queued_jobs) != 1 else ''} waiting):",
                    "white",
                    attrs=["bold"],
                )
            )
            for idx, job in enumerate(
                sorted(queued_jobs, key=lambda j: (-j.get("priority", 0), j.get("created_at", 0)))[:preview_count], 1
            ):
                if job.get("num_gpus", 0) == 0:
                    resource_str = "CPU"
                else:
                    gpu_count = job.get("num_gpus", 1)
                    resource_str = f"{gpu_count} GPU{'s' if gpu_count > 1 else ''}"

                priority = job.get("priority", 0)
                command = utils.truncate_command(job.get("command", ""), COMMAND_TRUNCATE_QUEUE)
                print(f"  {idx}. {colored(job['id'], 'magenta')} ({resource_str}, Priority: {priority}) - {command}")
            print()

        print(f"History: {colored(str(completed), 'blue')} job{'s' if completed != 1 else ''} completed")

    except Exception as e:
        print(colored(f"Error: {e}", "red"))


def attach_to_job(cfg: config.NexusCliConfig, target: str | None = None, target_name: str | None = None) -> None:
    try:
        user = cfg.user or "anonymous"

        target = _resolve_job_target(target, user, target_name, require_running=True)
        if target is None:
            return

        job = api_client.get_job(target, target_name=target_name)
        if not job:
            print(colored(f"Job {target} not found", "red"))
            return

        if job["status"] != STATUS_RUNNING:
            print(colored(f"Cannot attach to job with status: {job['status']}. Job must be running.", "red"))
            return

        screen_session_name = job.get("screen_session_name")
        if not screen_session_name:
            print(colored(f"No screen session found for job {target}", "red"))
            return

        print(colored(f"Attaching to job {target} screen session '{screen_session_name}'", "blue"))
        print(
            "\n"
            + colored("### PRESS CTRL+A, THEN D TO DISCONNECT FROM SCREEN SESSION ###", "yellow", attrs=["bold"])
            + "\n"
        )
        time.sleep(2)

        job_id = job["id"]
        starting_status = job["status"]

        import subprocess

        import os as os_module

        active_target_name, target_cfg = config.get_active_target(target_name)
        if target_cfg is not None:
            env = os_module.environ.copy()
            env["TERM"] = "xterm-256color"

            exit_code = subprocess.call(
                [
                    "ssh",
                    "-p",
                    str(target_cfg.ssh_port),
                    "-t",
                    "-o",
                    "StrictHostKeyChecking=accept-new",
                    f"{target_cfg.ssh_user}@{target_cfg.host}",
                    "sudo",
                    "-u",
                    "nexus",
                    "screen",
                    "-r",
                    screen_session_name,
                ],
                env=env,
            )

            if exit_code != 0:
                print(colored(f"\nSSH attach failed (exit {exit_code})", "red"))
                print(colored(f"View logs: nx logs {job_id}", "yellow"))
                return
        else:
            current_user_exit_code = subprocess.call(["screen", "-x", f"nexus/{screen_session_name}"])

            if current_user_exit_code != 0:
                exit_code = subprocess.call(["sudo", "-u", "nexus", "screen", "-r", screen_session_name])

                if exit_code != 0:
                    print(colored("Screen session not found. Available sessions:", "yellow"))
                    subprocess.call(["screen", "-ls"])
                    print(colored("\nTroubleshooting tips:", "yellow"))
                    print("  1. Verify that the job is still running and the session name is correct.")
                    print("  2. Check if you have the proper permissions to access the screen session.")
                    print(f"  3. You can always view job logs with: nx logs {job_id}")
                    return

        try:
            updated_job = api_client.get_job(job_id, target_name=target_name)
            if updated_job:
                if updated_job["status"] != starting_status:
                    status_color = "green" if updated_job["status"] == "completed" else "red"
                    print(colored(f"\nJob {job_id} has {updated_job['status']}. Displaying logs:", status_color))

                    if updated_job.get("exit_code") is not None:
                        exit_code_color = "green" if updated_job["exit_code"] == 0 else "red"
                        print(colored(f"Exit code: {updated_job['exit_code']}", exit_code_color))
                else:
                    print(colored("\nRecent logs:", "blue"))

                runtime = utils.calculate_runtime(updated_job)
                runtime_str = utils.format_runtime(runtime) if runtime else "N/A"
                print(colored(f"Runtime: {runtime_str}", "cyan"))

<<<<<<< HEAD
                logs = (
                    api_client.get_job_logs(job_id, last_n_lines=ATTACH_LOG_TAIL_LINES, target_name=target_name) or ""
                )
=======
                logs = api_client.get_job_logs(job_id, last_n_lines=ATTACH_LOG_TAIL_LINES, target_name=target_name) or ""
>>>>>>> 9785f3b0
                if logs:
                    print("\n" + logs)
                else:
                    print(colored("No logs available", "yellow"))
        except Exception as e:
            print(colored(f"Error retrieving job logs: {e}", "red"))

    except Exception as e:
        print(colored(f"Error attaching to job: {e}", "red"))<|MERGE_RESOLUTION|>--- conflicted
+++ resolved
@@ -9,10 +9,7 @@
 from nexus.cli.config import IntegrationType, NotificationType
 from nexus.cli.constants import (
     ATTACH_LOG_TAIL_LINES,
-<<<<<<< HEAD
-=======
     COMMAND_TRUNCATE_DEFAULT,
->>>>>>> 9785f3b0
     COMMAND_TRUNCATE_QUEUE,
     COMMAND_TRUNCATE_SHORT,
     COMPLETED_JOB_LOG_TAIL_LINES,
@@ -23,10 +20,7 @@
     QUEUE_PREVIEW_COUNT,
     STATUS_COMPLETED,
     STATUS_FAILED,
-<<<<<<< HEAD
     STATUS_ICONS,
-=======
->>>>>>> 9785f3b0
     STATUS_KILLED,
     STATUS_QUEUED,
     STATUS_RUNNING,
@@ -43,13 +37,9 @@
     return {**base_info, **extras}
 
 
-<<<<<<< HEAD
 def _validate_notifications(
     notifications: list[NotificationType], env_vars: dict[str, str]
 ) -> list[NotificationType] | None:
-=======
-def _validate_notifications(notifications: list[NotificationType], env_vars: dict[str, str]) -> list[NotificationType]:
->>>>>>> 9785f3b0
     invalid = [n for n in notifications if any(env_vars.get(v) is None for v in config.REQUIRED_ENV_VARS.get(n, []))]
     if invalid:
         print(colored("\nWarning: Some notification types are missing required configuration:", "yellow"))
@@ -57,11 +47,7 @@
             print(f"  {colored('•', 'yellow')} {notification_type}")
         if not utils.ask_yes_no("Continue with remaining notification types?"):
             utils.print_cancellation()
-<<<<<<< HEAD
             return None
-=======
-            return []
->>>>>>> 9785f3b0
         return [n for n in notifications if n not in invalid]
     return notifications
 
@@ -118,33 +104,18 @@
                 jobs.extend(api_client.get_jobs(status, target_name=target_name))
 
         if not jobs:
-<<<<<<< HEAD
             if require_running:
                 print(colored("No running jobs found", "yellow"))
             else:
                 print(colored("No jobs found", "yellow"))
-=======
-            status_msg = "running " if require_running else ""
-            print(colored(f"No {status_msg}jobs found".replace("  ", " "), "yellow"))
->>>>>>> 9785f3b0
             return None
 
         latest_job = utils.get_latest_user_job(jobs, user)
         if not latest_job:
-<<<<<<< HEAD
             if require_running:
                 print(colored(f"No running jobs with valid start times found for user '{user}'", "yellow"))
             else:
                 print(colored(f"No jobs with valid start times found for user '{user}'", "yellow"))
-=======
-            status_msg = "running " if require_running else ""
-            print(
-                colored(
-                    f"No {status_msg}jobs with valid start times found for user '{user}'".replace("  ", " "),
-                    "yellow",
-                )
-            )
->>>>>>> 9785f3b0
             return None
 
         return latest_job["id"]
@@ -168,20 +139,15 @@
         return target
 
 
-<<<<<<< HEAD
 def _format_gpu_status_part(
     gpus: list[dict], label: str, color: str, filter_fn: tp.Callable[[dict], bool]
 ) -> str | None:
-=======
-def _format_gpu_status_part(gpus: list[dict], label: str, color: str, filter_fn) -> str | None:
->>>>>>> 9785f3b0
     gpu_list = [str(g["index"]) for g in gpus if filter_fn(g)]
     if not gpu_list:
         return None
     count = len(gpu_list)
     gpu_str = colored("[" + ", ".join(gpu_list) + "]", color)
     return f"{count} {label} {gpu_str}"
-<<<<<<< HEAD
 
 
 def _build_notification_lists(
@@ -243,8 +209,6 @@
         "ignore_blacklist": force,
         "git_tag_pushed": git_tag_pushed,
     }
-=======
->>>>>>> 9785f3b0
 
 
 def run_job(
@@ -304,7 +268,6 @@
             job_env_vars = _load_and_merge_env()
             if notification_types or cfg.default_notifications:
                 notifications = _validate_notifications(notifications, job_env_vars)
-<<<<<<< HEAD
                 if notifications is None:
                     return
 
@@ -326,38 +289,6 @@
                 force=force,
                 git_tag_pushed=bool(cfg.enable_git_tag_push and not local),
             )
-=======
-                if not notifications:
-                    return
-
-            gpus_count = len(gpu_idxs) if gpu_idxs else num_gpus
-
-            jobrc_content = None
-            jobrc_path = setup.get_jobrc_path()
-            if jobrc_path.exists():
-                with open(jobrc_path) as f:
-                    jobrc_content = f.read()
-
-            job_request = {
-                "job_id": git_ctx.job_id,
-                "command": command,
-                "user": user,
-                "artifact_id": git_ctx.artifact_id,
-                "git_repo_url": git_ctx.git_repo_url,
-                "git_branch": git_ctx.branch_name,
-                "git_tag": git_ctx.git_tag,
-                "num_gpus": gpus_count,
-                "priority": 0,
-                "integrations": integrations,
-                "notifications": notifications,
-                "env": job_env_vars,
-                "jobrc": jobrc_content,
-                "gpu_idxs": gpu_idxs,
-                "run_immediately": True,
-                "ignore_blacklist": force,
-                "git_tag_pushed": bool(cfg.enable_git_tag_push and not local),
-            }
->>>>>>> 9785f3b0
 
             result = api_client.add_job(job_request, target_name=target_name)
             if "id" not in result:
@@ -377,16 +308,8 @@
                 try:
                     job = api_client.get_job(job_id, target_name=target_name)
                     if job["status"] in TERMINAL_STATUSES:
-<<<<<<< HEAD
                         status_color = "green" if job["status"] == STATUS_COMPLETED else "red"
                         print(colored(f"\nJob {job_id} {job['status']}", status_color))
-=======
-                        print(
-                            colored(
-                                f"\nJob {job_id} {job['status']}", "red" if job["status"] != STATUS_COMPLETED else "green"
-                            )
-                        )
->>>>>>> 9785f3b0
                         view_logs(cfg, target=job_id, target_name=target_name)
                         return
                     if job["status"] == STATUS_RUNNING and job.get("screen_session_name"):
@@ -467,30 +390,10 @@
         user = cfg.user or "anonymous"
         notifications, integrations = _build_notification_lists(cfg, notification_types, integration_types, silent)
 
-<<<<<<< HEAD
         env_vars = _load_and_merge_env()
         if notification_types or cfg.default_notifications:
             notifications = _validate_notifications(notifications, env_vars)
             if notifications is None:
-=======
-        notifications = [] if silent else list(cfg.default_notifications)
-        integrations = list(cfg.default_integrations)
-
-        if notification_types:
-            for notification_type in notification_types:
-                if notification_type not in notifications:
-                    notifications.append(notification_type)
-
-        if integration_types:
-            for integration_type in integration_types:
-                if integration_type not in integrations:
-                    integrations.append(integration_type)
-
-        env_vars = _load_and_merge_env()
-        if notification_types or cfg.default_notifications:
-            notifications = _validate_notifications(notifications, env_vars)
-            if not notifications:
->>>>>>> 9785f3b0
                 return
 
         git_ctx = None
@@ -524,14 +427,8 @@
             for job in created_jobs:
                 priority_str = utils.format_priority_str(priority)
                 gpus_str = utils.format_gpu_info(gpu_idxs, num_gpus, style="parens") if num_gpus > 0 or cpu else ""
-<<<<<<< HEAD
                 job_id_colored = colored(job["id"], "magenta")
                 print(f"  {colored('•', 'green')} Job {job_id_colored}: {job['command']}{priority_str}{gpus_str}")
-=======
-                print(
-                    f"  {colored('•', 'green')} Job {colored(job['id'], 'magenta')}: {job['command']}{priority_str}{gpus_str}"
-                )
->>>>>>> 9785f3b0
 
         finally:
             if git_ctx:
@@ -612,19 +509,7 @@
             runtime = utils.calculate_runtime(job)
             started_time = utils.format_timestamp(job.get("started_at"))
             status_color = utils.get_status_color(job["status"])
-<<<<<<< HEAD
             status_icon = STATUS_ICONS.get(job["status"], "?")
-=======
-            status_icon = (
-                "✓"
-                if job["status"] == STATUS_COMPLETED
-                else "✗"
-                if job["status"] == STATUS_FAILED
-                else "🛑"
-                if job["status"] == STATUS_KILLED
-                else "?"
-            )
->>>>>>> 9785f3b0
             status_str = colored(f"{status_icon} {job['status'].upper()}", status_color)
 
             command = utils.truncate_command(job["command"])
@@ -638,15 +523,9 @@
 
         total_jobs = len(jobs)
         if total_jobs > HISTORY_MAX_DISPLAY:
-<<<<<<< HEAD
             msg_part1 = colored(f"Showing most recent {HISTORY_MAX_DISPLAY} of", "blue", attrs=["bold"])
             msg_part2 = colored(str(total_jobs), "cyan")
             print(f"\n{msg_part1} {msg_part2}")
-=======
-            print(
-                f"\n{colored(f'Showing most recent {HISTORY_MAX_DISPLAY} of', 'blue', attrs=['bold'])} {colored(str(total_jobs), 'cyan')}"
-            )
->>>>>>> 9785f3b0
 
         completed_count = sum(1 for j in jobs if j["status"] == STATUS_COMPLETED)
         failed_count = sum(1 for j in jobs if j["status"] == STATUS_FAILED)
@@ -691,13 +570,7 @@
             runtime_str = utils.format_runtime(runtime) if runtime else "N/A"
 
             print(colored(f"Latest job found: {job_id}", "blue"))
-<<<<<<< HEAD
             print(f"  {colored('•', 'blue')} Command: {utils.truncate_command(latest_job['command'])}")
-=======
-            print(
-                f"  {colored('•', 'blue')} Command: {utils.truncate_command(latest_job['command'])}"
-            )
->>>>>>> 9785f3b0
             print(f"  {colored('•', 'blue')} Runtime: {colored(runtime_str, 'cyan')}")
             if latest_job.get("user"):
                 print(f"  {colored('•', 'blue')} User: {colored(latest_job['user'], 'cyan')}")
@@ -722,12 +595,8 @@
                         job_match = next((j for j in running_jobs if j["id"] == job_id), None)
                         runtime = utils.calculate_runtime(job_match) if job_match else ""
                         job_info = {"id": job_id, "command": "", "user": ""} if not job_match else job_match
-<<<<<<< HEAD
                         runtime_str = utils.format_runtime(runtime) if runtime else ""
                         jobs_info.append(_build_job_info(job_info, gpu_idx=gpu_idx, runtime=runtime_str))
-=======
-                        jobs_info.append(_build_job_info(job_info, gpu_idx=gpu_idx, runtime=utils.format_runtime(runtime) if runtime else ""))
->>>>>>> 9785f3b0
 
             if job_ids:
                 running_jobs = api_client.get_jobs(STATUS_RUNNING, target_name=target_name)
@@ -737,12 +606,8 @@
                         j = next(j for j in running_jobs if j["id"] == pattern)
                         jobs_to_kill.add(j["id"])
                         runtime = utils.calculate_runtime(j)
-<<<<<<< HEAD
                         runtime_str = utils.format_runtime(runtime)
                         jobs_info.append(_build_job_info(j, runtime=runtime_str, gpu_idx=j.get("gpu_idx")))
-=======
-                        jobs_info.append(_build_job_info(j, runtime=utils.format_runtime(runtime), gpu_idx=j.get("gpu_idx")))
->>>>>>> 9785f3b0
                     else:
                         try:
                             regex = re.compile(pattern)
@@ -750,12 +615,8 @@
                             for m in matched:
                                 jobs_to_kill.add(m["id"])
                                 runtime = utils.calculate_runtime(m)
-<<<<<<< HEAD
                                 runtime_str = utils.format_runtime(runtime)
                                 jobs_info.append(_build_job_info(m, runtime=runtime_str, gpu_idx=m.get("gpu_idx")))
-=======
-                                jobs_info.append(_build_job_info(m, runtime=utils.format_runtime(runtime), gpu_idx=m.get("gpu_idx")))
->>>>>>> 9785f3b0
                         except re.error as e:
                             print(colored(f"Invalid regex pattern '{pattern}': {e}", "red"))
 
@@ -813,12 +674,8 @@
                         if m["id"] not in jobs_to_remove:
                             jobs_to_remove.add(m["id"])
                             created_time = utils.format_timestamp(m.get("created_at"))
-<<<<<<< HEAD
                             job_priority = m.get("priority", 0)
                             jobs_info.append(_build_job_info(m, queue_time=created_time, priority=job_priority))
-=======
-                            jobs_info.append(_build_job_info(m, queue_time=created_time, priority=m.get("priority", 0)))
->>>>>>> 9785f3b0
                 except re.error as e:
                     print(colored(f"Invalid regex pattern '{pattern}': {e}", "red"))
 
@@ -963,16 +820,12 @@
 
             print(f"  {colored('•', 'blue')} Download Speed: {colored(f'{download_speed:.1f} Mbps', 'cyan')}")
             print(f"  {colored('•', 'blue')} Upload Speed: {colored(f'{upload_speed:.1f} Mbps', 'cyan')}")
-<<<<<<< HEAD
             if ping < PING_THRESHOLD_GOOD:
                 ping_color = "green"
             elif ping < PING_THRESHOLD_WARNING:
                 ping_color = "yellow"
             else:
                 ping_color = "red"
-=======
-            ping_color = "green" if ping < PING_THRESHOLD_GOOD else "yellow" if ping < PING_THRESHOLD_WARNING else "red"
->>>>>>> 9785f3b0
             print(f"  {colored('•', 'blue')} Ping: {colored(f'{ping:.1f} ms', ping_color)}")
 
     except Exception as e:
@@ -1370,13 +1223,9 @@
                 runtime_str = utils.format_runtime(runtime) if runtime else "N/A"
                 print(colored(f"Runtime: {runtime_str}", "cyan"))
 
-<<<<<<< HEAD
                 logs = (
                     api_client.get_job_logs(job_id, last_n_lines=ATTACH_LOG_TAIL_LINES, target_name=target_name) or ""
                 )
-=======
-                logs = api_client.get_job_logs(job_id, last_n_lines=ATTACH_LOG_TAIL_LINES, target_name=target_name) or ""
->>>>>>> 9785f3b0
                 if logs:
                     print("\n" + logs)
                 else:
