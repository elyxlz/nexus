[project]
name = "nexusai"
<<<<<<< HEAD
version = "0.5.11"
=======
version = "0.5.12"
>>>>>>> 24ffa723
description = "Add your description here"
readme = "README.md"
requires-python = ">=3.9"
dependencies = [
  "toml>=0.10.2",
  "termcolor>=2.5.0",
  "base58>=2.1.1",
  "fastapi>=0.115.3",
  "uvicorn>=0.32.0",
  "pydantic-settings>=2.6.0",
  "requests>=2.32.3",
  "colorlog>=6.8.2",
  "wandb>=0.18.5",
  "aiohttp>=3.10.10",
  "psutil>=7.0.0",
  "twilio>=9.4.6",
  "speedtest-cli>=2.1.3",
  "argcomplete>=3.0.0",
]

[dependency-groups]
dev = [
  "pyright>=1.1.386",
  "pytest>=7.4.2",
  "requests-mock>=1.11.0",
  "pytest-asyncio>=0.21.0",
  "httpx>=0.28.1",
  "pydeps>=3.0.1",
]

[build-system]
requires = ["setuptools", "wheel"]
build-backend = "setuptools.build_meta"

[tool.ruff]
line-length = 120
indent-width = 4
target-version = "py310"

[tool.ruff.lint]
ignore = ["E402", "E702", "E731", "UP008"]
extend-select = ["UP"]

[tool.pyright]
exclude = ["build", "dist", ".venv"]


[tool.pytest.ini_options]
asyncio_default_fixture_loop_scope = "function"

[project.scripts]
nx = "nexus.cli.main:main"
nexus = "nexus.cli.main:main"
nexus-server = "nexus.server.main:main"<|MERGE_RESOLUTION|>--- conflicted
+++ resolved
@@ -1,10 +1,6 @@
 [project]
 name = "nexusai"
-<<<<<<< HEAD
-version = "0.5.11"
-=======
 version = "0.5.12"
->>>>>>> 24ffa723
 description = "Add your description here"
 readme = "README.md"
 requires-python = ">=3.9"
